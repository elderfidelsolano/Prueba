# frozen_string_literal: true

require "sidekiq/failbot/error_handler"

Sidekiq.configure_server do |config|
<<<<<<< HEAD
  config.redis = { url: GitHubClassroom::REDIS_URL }
=======
  config.error_handlers << proc { |ex, ctx_hash| Sidekiq::Failbot::ErrorHandler.report(ex, ctx_hash) }
>>>>>>> c6d4ae02

  # Add chewy middleware from lib/sidekiq/chewy_middleware.rb
  config.server_middleware do |chain|
    chain.add Sidekiq::ChewyMiddleware, :atomic
  end
end

Sidekiq.configure_client do |config|
  config.redis = { url: GitHubClassroom::REDIS_URL }
end<|MERGE_RESOLUTION|>--- conflicted
+++ resolved
@@ -3,11 +3,9 @@
 require "sidekiq/failbot/error_handler"
 
 Sidekiq.configure_server do |config|
-<<<<<<< HEAD
   config.redis = { url: GitHubClassroom::REDIS_URL }
-=======
+
   config.error_handlers << proc { |ex, ctx_hash| Sidekiq::Failbot::ErrorHandler.report(ex, ctx_hash) }
->>>>>>> c6d4ae02
 
   # Add chewy middleware from lib/sidekiq/chewy_middleware.rb
   config.server_middleware do |chain|
