# frozen_string_literal: true

# Be sure to restart your server when you modify this file.

# Add new inflection rules using the following format. Inflections
# are locale specific, and you may define rules for as many different
# locales as you wish. All of these examples are active by default:
# ActiveSupport::Inflector.inflections(:en) do |inflect|
#   inflect.plural /^(ox)$/i, '\1en'
#   inflect.singular /^(ox)en/i, '\1'
#   inflect.irregular 'person', 'people'
#   inflect.uncountable %w( fish sheep )
# end

# These inflection rules are supported but not enabled by default:
ActiveSupport::Inflector.inflections do |inflect|
  inflect.acronym "GitHub"
  inflect.acronym "API"
  inflect.acronym "StatsD"
<<<<<<< HEAD
  inflect.acronym "GraphQL"
=======
  inflect.acronym "ES"
>>>>>>> 8fe5215d
end<|MERGE_RESOLUTION|>--- conflicted
+++ resolved
@@ -17,9 +17,6 @@
   inflect.acronym "GitHub"
   inflect.acronym "API"
   inflect.acronym "StatsD"
-<<<<<<< HEAD
   inflect.acronym "GraphQL"
-=======
   inflect.acronym "ES"
->>>>>>> 8fe5215d
 end