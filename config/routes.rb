# frozen_string_literal: true

require "sidekiq/web"
require "staff_constraint"

Rails.application.routes.draw do
  mount Peek::Railtie => "/peek"

  root to: "pages#home"

  get  "/login",  to: "sessions#new",     as: "login"
  post "/logout", to: "sessions#destroy", as: "logout"

  match "/auth/:provider/callback", to: "sessions#create",  via: %i[get post]
  match "/auth/failure",            to: "sessions#failure", via: %i[get post]

  get "/a/:short_key", to: "short_url#assignment_invitation",       as: "assignment_invitation_short"
  get "/g/:short_key", to: "short_url#group_assignment_invitation", as: "group_assignment_invitation_short"

  get "/autocomplete/github_repos", to: "autocomplete#github_repos"

  scope "github", as: "github" do
    constraints user_agent: %r{\AGitHub-Hookshot/\w+\z}, format: "json" do
      post :hooks, to: "hooks#receive"
    end
  end

  resources :assignment_invitations, path: "assignment-invitations", only: [:show] do
    member do
      patch :accept
      get   :success
    end
  end

  resources :group_assignment_invitations, path: "group-assignment-invitations", only: [:show] do
    member do
      get   :accept
      patch :accept_assignment
      patch :accept_invitation
      get   :successful_invitation, path: :success
    end
  end

  scope path_names: { edit: "settings" } do
    resources :organizations, path: "classrooms" do
      member do
        get   :invite
        get   :new_assignment, path: "new-assignment"
        get   :setup
        patch :setup_organization
        get   "settings/invitations", to: "organizations#invitation"
        get   "settings/teams",       to: "organizations#show_groupings"

        resource :roster, only: %i[show new create] do
          patch :link
          patch :unlink
<<<<<<< HEAD
          patch :delete_entry
=======
          patch :add_student
>>>>>>> e7974f7a
        end
      end

      resources :groupings, only: %i[show edit update] do
        resources :groups, only: [:show] do
          member do
            patch "/memberships/:user_id", to: "groups#add_membership", as: "add_membership"
            delete "/memberships/:user_id", to: "groups#remove_membership", as: "remove_membership"
          end
        end
      end

      resources :assignments do
        resources :assignment_repos, only: [:show]
      end

      resources :group_assignments, path: "group-assignments" do
        resources :group_assignment_repos, only: [:show]
      end
    end
  end

  resources :videos, only: [:index]

  namespace :stafftools do
    constraints StaffConstraint.new do
      mount Sidekiq::Web => "/sidekiq"
      mount Flipper::UI.app(GitHubClassroom.flipper) => "/flipper", as: "flipper"
    end

    root "resources#index", as: :root
    get "/resource_search", to: "resources#search"

    resources :users, only: [:show] do
      member do
        post :impersonate
        delete :stop_impersonating
      end
    end

    resources :organizations, path: "classrooms", only: [:show] do
      member do
        delete "/users/:user_id", to: "organizations#remove_user", as: "remove_user"
      end
    end

    resources :repo_accesses, only: [:show]

    resources :assignment_invitations, only: [:show]
    resources :assignment_repos,       only: %i[show destroy]
    resources :assignments,            only: [:show]

    resources :group_assignment_invitations, path: "group-assignment-invitations", only: [:show]
    resources :group_assignment_repos,       path: "group-assignment-repos",       only: %i[show destroy]
    resources :group_assignments,            path: "group-assignments",            only: [:show]

    resources :groupings, only: [:show]
    resources :groups,    only: [:show]
  end
end<|MERGE_RESOLUTION|>--- conflicted
+++ resolved
@@ -54,11 +54,8 @@
         resource :roster, only: %i[show new create] do
           patch :link
           patch :unlink
-<<<<<<< HEAD
           patch :delete_entry
-=======
           patch :add_student
->>>>>>> e7974f7a
         end
       end
 
