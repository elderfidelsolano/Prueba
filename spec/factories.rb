--- conflicted
+++ resolved
@@ -62,15 +62,11 @@
   end
 
   factory :roster do
-<<<<<<< HEAD
-    identifier_name { 'email' }
+    identifier_name { "email" }
 
     after(:build) do |roster|
       roster.roster_entries << RosterEntry.create(identifier: "email")
     end
-=======
-    identifier_name { "email" }
->>>>>>> f78cf66b
   end
 
   factory :roster_entry do
