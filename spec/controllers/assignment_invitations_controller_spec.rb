# frozen_string_literal: true

require "rails_helper"

RSpec.describe AssignmentInvitationsController, type: :controller do
  let(:organization) { classroom_org     }
  let(:user)         { classroom_student }
  let(:config_branch) { ClassroomConfig::CONFIG_BRANCH }

  let(:invitation) { create(:assignment_invitation, organization: organization) }

  let(:unconfigured_repo) { stub_repository("template") }
  let(:configured_repo) { stub_repository("configured-repo") }

  describe "GET #show", :vcr do
    context "unauthenticated request" do
      it "redirects the new user to sign in with GitHub" do
        get :show, params: { id: invitation.key }
        expect(response).to redirect_to(login_path)
      end
    end

    context "authenticated request" do
      before(:each) do
        sign_in_as(user)
      end

      context "no roster" do
        it "will bring you to the page" do
          get :show, params: { id: invitation.key }
          expect(response).to have_http_status(:success)
          expect(response).to render_template("assignment_invitations/show")
        end
      end

      context "with a roster" do
        before do
          organization.roster = create(:roster)
          organization.save
        end

        context "with no ignore param" do
          context "when user is on the roster" do
            before do
              RosterEntry.create(roster: organization.roster, user: user, identifier: "a@b.c")
            end

            it "will bring you to the show page" do
              get :show, params: { id: invitation.key }
              expect(response).to render_template("assignment_invitations/show")
            end
          end

          context "when user is not on the roster" do
            it "will bring you to the join_roster page" do
              get :show, params: { id: invitation.key }
              expect(response).to render_template("assignment_invitations/join_roster")
            end
          end
        end

        context "with ignore param" do
          it "will bring you to the show page" do
            get :show, params: { id: invitation.key, roster: "ignore" }
            expect(response).to have_http_status(:success)
            expect(response).to render_template("assignment_invitations/show")
          end
        end
      end
    end
  end

  describe "PATCH #accept", :vcr do
    let(:result) do
      assignment_repo = create(:assignment_repo, assignment: invitation.assignment, user: user)
      AssignmentRepo::Creator::Result.success(assignment_repo)
    end

    before do
      request.env["HTTP_REFERER"] = "http://classroomtest.com/assignment-invitations/#{invitation.key}"
      sign_in_as(user)
    end

    it "redeems the users invitation" do
      allow_any_instance_of(AssignmentInvitation).to receive(:redeem_for).with(user).and_return(result)

      patch :accept, params: { id: invitation.key }
      expect(user.assignment_repos.count).to eql(1)
    end

<<<<<<< HEAD
    context "with repo setup enabled", :vcr do
      before do
        GitHubClassroom.flipper[:repo_setup].enable
      end

      it "redirects to success after accepting assignment without starter code" do
        allow_any_instance_of(AssignmentInvitation).to receive(:redeem_for).with(user).and_return(result)

        patch :accept, params: { id: invitation.key }
        expect(response).to redirect_to(success_assignment_invitation_url(invitation))
      end

      it "redirects to setup after accepting assignment with starter code" do
        assignment = create(:assignment, title: "Learn Clojure", starter_code_repo_id: 1_062_897,
                                         organization: organization)
        invitation2 = create(:assignment_invitation, assignment: assignment)
        assignment_repo = create(:assignment_repo, assignment: invitation2.assignment, user: user)

        result2 = AssignmentRepo::Creator::Result.success(assignment_repo)

        allow_any_instance_of(AssignmentInvitation).to receive(:redeem_for).with(user).and_return(result2)

        patch :accept, params: { id: invitation2.key }
        expect(response).to redirect_to(setup_assignment_invitation_url(invitation2))
      end
    end
  end

  describe "GET #setup", :vcr do
    let(:assignment) do
      create(:assignment, title: "Learn Clojure", starter_code_repo_id: 1_062_897, organization: organization)
    end

    let(:invitation) { create(:assignment_invitation, assignment: assignment) }

    before do
      GitHubClassroom.flipper[:repo_setup].enable
    end

    context "unauthenticated request" do
      it "redirects the new user to sign in with GitHub" do
        get :setup, params: { id: invitation.key }
        expect(response).to redirect_to(login_path)
      end
    end

    context "authenticated request" do
      before(:each) do
        sign_in_as(user)

        assignment_repo = create(:assignment_repo, assignment: invitation.assignment, github_repo_id: 8485, user: user)
        allow(assignment_repo).to receive(:github_repository).and_return(unconfigured_repo)

        result = AssignmentRepo::Creator::Result.success(assignment_repo)
        allow_any_instance_of(AssignmentInvitation).to receive(:redeem_for).with(user).and_return(result)
      end

      it "shows setup" do
        get :setup, params: { id: invitation.key }

        expect(request.url).to eq(setup_assignment_invitation_url(invitation))
        expect(response).to have_http_status(:success)
        expect(response).to render_template("assignment_invitations/setup")
      end
    end
  end

  describe "PATCH #setup_progress", :vcr do
    let(:assignment) do
      create(:assignment, title: "Learn Clojure", starter_code_repo_id: 1_062_897, organization: organization)
    end

    let(:invitation) { create(:assignment_invitation, assignment: assignment) }

    before(:each) do
      GitHubClassroom.flipper[:repo_setup].enable
      sign_in_as(user)

      @assignment_repo = create(:assignment_repo, assignment: invitation.assignment, github_repo_id: 8485, user: user)

      result = AssignmentRepo::Creator::Result.success(@assignment_repo)
      allow_any_instance_of(AssignmentInvitation).to receive(:redeem_for).with(user).and_return(result)
    end

    it "gives status of complete when configured" do
      @assignment_repo.configured!
      allow_any_instance_of(AssignmentRepo).to receive(:github_repository).and_return(configured_repo)
      patch :setup_progress, params: { id: invitation.key }

      expect(response).to have_http_status(:success)
      expect(response.header["Content-Type"]).to include "application/json"
      progress = JSON(response.body)
      expect(progress["status"]).to eq("complete")
    end

    it "gives status of configuring when unconfigured" do
      @assignment_repo.configuring!
      allow_any_instance_of(AssignmentRepo).to receive(:github_repository).and_return(unconfigured_repo)
      patch :setup_progress, params: { id: invitation.key }

      expect(response).to have_http_status(:success)
      expect(response.header["Content-Type"]).to include "application/json"
      progress = JSON(response.body)
      expect(progress["status"]).to eq("configuring")
=======
    it "sends an event to statsd" do
      expect(GitHubClassroom.statsd).to receive(:increment).with("exercise_invitation.accept")

      allow_any_instance_of(AssignmentInvitation).to receive(:redeem_for).with(user).and_return(result)

      patch :accept, params: { id: invitation.key }
>>>>>>> 2d442e1c
    end
  end

  describe "GET #success" do
    let(:assignment) do
      create(:assignment, title: "Learn Clojure", starter_code_repo_id: 1_062_897, organization: organization)
    end

    let(:invitation) { create(:assignment_invitation, assignment: assignment) }

    before(:each) do
      sign_in_as(user)
      result = AssignmentRepo::Creator.perform(assignment: assignment, user: user)
      @assignment_repo = result.assignment_repo
    end

    after(:each) do
      AssignmentRepo.destroy_all
    end

    context "github repository deleted after accepting a invitation successfully", :vcr do
      before do
        organization.github_client.delete_repository(@assignment_repo.github_repo_id)
        get :success, params: { id: invitation.key }
      end

      it "deletes the old assignment repo" do
        expect { @assignment_repo.reload }.to raise_error(ActiveRecord::RecordNotFound)
      end

      it "creates a new assignment repo for the student" do
        expect(AssignmentRepo.last.id).not_to eq(@assignment_repo.id)
      end
    end
  end

  describe "PATCH #join_roster", :vcr do
    before do
      organization.roster = create(:roster)
      organization.save
    end

    context "unauthenticated request" do
      it "redirects the new user to sign in with GitHub" do
        patch :join_roster, params: { id: invitation.key }
        expect(response).to redirect_to(login_path)
      end
    end

    context "authenticated request" do
      before(:each) do
        sign_in_as(user)
      end

      context "with invalid roster entry id" do
        before do
          patch :join_roster, params: { id: invitation.key, roster_entry_id: "not_an_id" }
        end

        it "renders join_roster view" do
          expect(response).to render_template("assignment_invitations/join_roster")
        end

        it "shows flash message" do
          expect(flash[:error]).to be_present
        end
      end

      context "with a valid roster entry id" do
        before do
          entry = organization.roster.roster_entries.first
          patch :join_roster, params: { id: invitation.key, roster_entry_id: entry.id }
        end

        it "adds the user to the roster entry" do
          expect(RosterEntry.find_by(user: user, roster: organization.roster)).to be_present
        end

        it "renders show" do
          expect(response).to redirect_to(assignment_invitation_url(invitation))
        end
      end
    end
  end
end<|MERGE_RESOLUTION|>--- conflicted
+++ resolved
@@ -88,7 +88,14 @@
       expect(user.assignment_repos.count).to eql(1)
     end
 
-<<<<<<< HEAD
+    it "sends an event to statsd" do
+      expect(GitHubClassroom.statsd).to receive(:increment).with("exercise_invitation.accept")
+
+      allow_any_instance_of(AssignmentInvitation).to receive(:redeem_for).with(user).and_return(result)
+
+      patch :accept, params: { id: invitation.key }
+    end
+
     context "with repo setup enabled", :vcr do
       before do
         GitHubClassroom.flipper[:repo_setup].enable
@@ -193,14 +200,6 @@
       expect(response.header["Content-Type"]).to include "application/json"
       progress = JSON(response.body)
       expect(progress["status"]).to eq("configuring")
-=======
-    it "sends an event to statsd" do
-      expect(GitHubClassroom.statsd).to receive(:increment).with("exercise_invitation.accept")
-
-      allow_any_instance_of(AssignmentInvitation).to receive(:redeem_for).with(user).and_return(result)
-
-      patch :accept, params: { id: invitation.key }
->>>>>>> 2d442e1c
     end
   end
 
