--- conflicted
+++ resolved
@@ -157,17 +157,6 @@
   end
 
   describe 'GET #show_groupings', :vcr do
-<<<<<<< HEAD
-    before do
-      Classroom.flipper[:team_management].enable
-    end
-
-    it 'returns success and sets the organization' do
-      get :show_groupings, id: organization.slug
-
-      expect(response).to have_http_status(:success)
-      expect(assigns(:organization)).to_not be_nil
-=======
     context 'flipper is enabled' do
       before do
         Classroom.flipper[:team_management].enable
@@ -189,7 +178,6 @@
       it 'returns success and sets the organization' do
         expect { get :show_groupings, id: organization.slug }.to raise_error(ActionController::RoutingError)
       end
->>>>>>> 7a305875
     end
   end
 
