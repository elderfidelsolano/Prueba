# frozen_string_literal: true

require "rails_helper"

RSpec.describe RostersController, type: :controller do
  let(:organization) { classroom_org     }
  let(:user)         { classroom_teacher }
  let(:roster)       { create(:roster) }
  let(:entry)        { create(:roster_entry, roster: roster) }

  describe "GET #new", :vcr do
    before do
      sign_in_as(user)
    end

    context "with flipper enabled" do
      before do
        GitHubClassroom.flipper[:student_identifier].enable

        get :new, params: { id: organization.slug }
      end

      it "succeeds" do
        expect(response).to have_http_status(:success)
      end

      it "renders correct template" do
        expect(response).to render_template("rosters/new")
      end

      after do
        GitHubClassroom.flipper[:student_identifier].disable
      end
    end

    context "with flipper disabled" do
      before do
        get :new, params: { id: organization.slug }
      end

      it "404s" do
        expect(response).to have_http_status(:not_found)
      end
    end
  end

  describe "POST #create", :vcr do
    before do
      sign_in_as(user)
    end

    context "with flipper enabled" do
      before(:each) do
        Roster.destroy_all
      end

      before do
        GitHubClassroom.flipper[:student_identifier].enable
      end

      context "with no identifier_name" do
        before do
          post :create, params: { id: organization.slug, identifiers: "myemail" }
        end

        it "renders new" do
          expect(response).to render_template("rosters/new")
        end

        it "does not create any rosters" do
          expect(Roster.count).to eq(0)
        end
      end

      context "with identifier_name" do
        context "with valid identifiers" do
          before do
            post :create, params: {
              id: organization.slug,
              identifiers: "email1\r\nemail2",
              identifier_name: "emails"
            }

            @roster = Roster.first
            @roster_entries = @roster.roster_entries
          end

          it "redirects to organization path" do
            expect(response).to redirect_to(organization_url(organization))
          end

          it "creates one roster with correct identifier_name" do
            expect(Roster.count).to eq(1)
            expect(@roster.identifier_name).to eq("emails")
          end

          it "creates two roster_entries" do
            expect(RosterEntry.count).to eq(2)
          end

          it "creates roster_entries with correct identifier" do
            expect(@roster_entries[0].identifier).to eq("email1")
            expect(@roster_entries[1].identifier).to eq("email2")
          end

          it "sets flash[:success]" do
            expect(flash[:success]).to be_present
          end
        end

        context "with an empty set of identifiers" do
          before do
            post :create, params: {
              id: organization.slug,
              identifiers: "    \r\n ",
              identifier_name: "emails"
            }

            @roster = Roster.first
          end

          it "does not create a roster" do
            expect(@roster).to be_nil
          end

          it "renders :new" do
            expect(response).to render_template("rosters/new")
          end
        end
      end

      after do
        GitHubClassroom.flipper[:student_identifier].disable
      end
    end

    context "with flipper disabled" do
      before do
        post :create, params: { id: organization.slug }
      end

      it "404s" do
        expect(response).to have_http_status(:not_found)
      end
    end
  end

  describe "GET #show", :vcr do
    before do
      sign_in_as(user)
    end

    context "with flipper enabled" do
      before do
        GitHubClassroom.flipper[:student_identifier].enable
      end

      context "with no roster" do
        before do
          get :show, params: { id: organization.slug }
        end

        it "redirects to roster/new" do
          expect(response).to redirect_to(new_roster_url(organization))
        end
      end

      context "with a roster" do
        before do
          organization.roster = create(:roster)
          organization.save

          get :show, params: { id: organization.slug }
        end

        it "succeeds" do
          expect(response).to have_http_status(:success)
        end

        it "renders roster/show" do
          expect(response).to render_template("rosters/show")
        end
      end

      after do
        GitHubClassroom.flipper[:student_identifier].disable
      end
    end

    context "with flipper disabled" do
      before do
        get :show, params: { id: organization.slug }
      end

      it "404s" do
        expect(response).to have_http_status(:not_found)
      end
    end
  end

  describe "PATCH #link", :vcr do
    before do
      sign_in_as(user)
    end

    context "with flipper enabled" do
      before do
        GitHubClassroom.flipper[:student_identifier].enable
      end

      context "user and entry exist" do
        before do
          patch :link, params: {
            id:              organization.slug,
            user_id:         user.id,
            roster_entry_id: entry.id
          }
        end

        it "redirects to #show" do
          expect(response).to redirect_to(roster_url(organization))
        end

        it "creates link" do
          expect(entry.reload.user).to eq(user)
        end
      end

      context "user/link does not exist" do
        before do
          patch :link, params: {
            id:              organization.slug,
            user_id:         3,
            roster_entry_id: entry.id
          }
        end

        it "redirects to #show" do
          expect(response).to redirect_to(roster_url(organization))
        end

        it "does not create a link" do
          expect(entry.reload.user).to be_nil
        end
      end

      after do
        GitHubClassroom.flipper[:student_identifier].disable
      end
    end

    context "with flipper disabled" do
      before do
        patch :link, params: {
          id:              organization.slug,
          user_id:         3,
          roster_entry_id: 2
        }
      end

      it "404s" do
        expect(response).to have_http_status(:not_found)
      end
    end
  end

  describe "PATCH #unlink", :vcr do
    before do
      sign_in_as(user)
    end

    context "with flipper enabled" do
      before do
        GitHubClassroom.flipper[:student_identifier].enable
      end

      context "with a linked entry" do
        before do
          entry.user = user
          entry.save

          patch :unlink, params: {
            id:              organization.slug,
            roster_entry_id: entry.id
          }
        end

        it "redirects to roster page" do
          expect(response).to redirect_to(roster_url(organization))
        end

        it "unlinks entry and user" do
          expect(entry.reload.user).to be_nil
        end
      end

      context "with an unlinked entry" do
        before do
          entry.user = nil
          entry.save

          patch :unlink, params: {
            id:              organization.slug,
            roster_entry_id: entry.id
          }
        end

        it "redirects to roster page" do
          expect(response).to redirect_to(roster_url(organization))
        end
      end

      after do
        GitHubClassroom.flipper[:student_identifier].disable
      end
    end

    context "with flipper disabled" do
      before do
        patch :unlink, params: {
          id:              organization.slug,
          roster_entry_id: entry.id
        }
      end

      it "404s" do
        expect(response).to have_http_status(:not_found)
      end
    end
  end

<<<<<<< HEAD
  describe "PATCH #delete_entry", :vcr do
    before do
      sign_in_as(user)
=======
  describe "PATCH #add_student", :vcr do
    before do
      sign_in_as(user)
      organization.roster = roster
      organization.save
>>>>>>> e7974f7a
    end

    context "with flipper enabled" do
      before do
        GitHubClassroom.flipper[:student_identifier].enable
      end

<<<<<<< HEAD
      context "when there is 1 entry in the roster" do
        before do
          @roster = create(:roster)
          @entry = roster.roster_entries.first

          patch :delete_entry, params: {
            roster_entry_id: @entry.id,
            id:              organization.slug
          }
        end

        it "redirects to roster page" do
          expect(response).to redirect_to(roster_url(organization))
        end

        it "does not remove the roster entry from the roster" do
          expect(@roster.roster_entries.length).to eq(1)
        end

        it "displays error message" do
          expect(flash[:error]).to_not be_nil
        end
      end

      context "when there are more than 1 entry in the roster" do
        before(:each) do
          @roster = build(:roster)
          @first_entry = build(:roster_entry)
          @second_entry = build(:roster_entry)
          @roster.roster_entries = [@first_entry, @second_entry]
          @roster.save

          patch :delete_entry, params: {
            roster_entry_id: @first_entry.id,
            id:              organization.slug
          }
        end

        it "redirects to roster page" do
          expect(response).to redirect_to(roster_url(organization))
        end

        it "removes the roster entry from the roster" do
          expect(@roster.reload.roster_entries).to eq([@second_entry])
        end

        it "displays success message" do
          expect(flash[:success]).to_not be_nil
=======
      context "when identifier is valid" do
        before do
          patch :add_student, params: {
            id:         organization.slug,
            identifier: "new_entry"
          }
        end

        it "redirects to rosters page" do
          expect(response).to redirect_to(roster_url(organization))
        end

        it "sets success message" do
          expect(flash[:success]).to be_present
        end

        it "creates the student on the roster" do
          expect(roster.reload.roster_entries).to include(RosterEntry.find_by(identifier: "new_entry"))
        end
      end

      context "when identifier is invalid" do
        before do
          patch :add_student, params: {
            id:         organization.slug,
            identifier: ""
          }
        end

        it "redirects to rosters page" do
          expect(response).to redirect_to(roster_url(organization))
        end

        it "sets error message" do
          expect(flash[:error]).to be_present
        end

        it "does not create the student on the roster" do
          expect do
            patch :add_student, params: {
              id:         organization.slug,
              identifier: ""
            }
          end.to change(roster.reload.roster_entries, :count).by(0)
>>>>>>> e7974f7a
        end
      end

      after do
        GitHubClassroom.flipper[:student_identifier].disable
      end
    end

    context "with flipper disabled" do
      before do
<<<<<<< HEAD
        patch :delete_entry, params: {
          roster_entry_id: entry.id,
          id:              organization.slug
=======
        patch :add_student, params: {
          id:         organization.slug,
          identifier: "Hello"
>>>>>>> e7974f7a
        }
      end

      it "404s" do
        expect(response).to have_http_status(:not_found)
      end
    end
  end
end<|MERGE_RESOLUTION|>--- conflicted
+++ resolved
@@ -329,25 +329,94 @@
     end
   end
 
-<<<<<<< HEAD
-  describe "PATCH #delete_entry", :vcr do
-    before do
-      sign_in_as(user)
-=======
   describe "PATCH #add_student", :vcr do
     before do
       sign_in_as(user)
       organization.roster = roster
       organization.save
->>>>>>> e7974f7a
-    end
-
-    context "with flipper enabled" do
-      before do
-        GitHubClassroom.flipper[:student_identifier].enable
-      end
-
-<<<<<<< HEAD
+    end
+
+    context "with flipper enabled" do
+      before do
+        GitHubClassroom.flipper[:student_identifier].enable
+      end
+
+      context "when identifier is valid" do
+        before do
+          patch :add_student, params: {
+            id:         organization.slug,
+            identifier: "new_entry"
+          }
+        end
+
+        it "redirects to rosters page" do
+          expect(response).to redirect_to(roster_url(organization))
+        end
+
+        it "sets success message" do
+          expect(flash[:success]).to be_present
+        end
+
+        it "creates the student on the roster" do
+          expect(roster.reload.roster_entries).to include(RosterEntry.find_by(identifier: "new_entry"))
+        end
+      end
+
+      context "when identifier is invalid" do
+        before do
+          patch :add_student, params: {
+            id:         organization.slug,
+            identifier: ""
+          }
+        end
+
+        it "redirects to rosters page" do
+          expect(response).to redirect_to(roster_url(organization))
+        end
+
+        it "sets error message" do
+          expect(flash[:error]).to be_present
+        end
+
+        it "does not create the student on the roster" do
+          expect do
+            patch :add_student, params: {
+              id:         organization.slug,
+              identifier: ""
+            }
+          end.to change(roster.reload.roster_entries, :count).by(0)
+        end
+      end
+
+      after do
+        GitHubClassroom.flipper[:student_identifier].disable
+      end
+    end
+
+    context "with flipper disabled" do
+      before do
+        patch :add_student, params: {
+          id:         organization.slug,
+          identifier: "Hello"
+        }
+      end
+
+      it "404s" do
+        expect(response).to have_http_status(:not_found)
+      end
+    end
+  end
+  
+  describe "PATCH #delete_entry", :vcr do
+    before do
+      sign_in_as(user)
+    end
+
+    context "with flipper enabled" do
+      before do
+        GitHubClassroom.flipper[:student_identifier].enable
+      end
+
       context "when there is 1 entry in the roster" do
         before do
           @roster = create(:roster)
@@ -396,71 +465,19 @@
 
         it "displays success message" do
           expect(flash[:success]).to_not be_nil
-=======
-      context "when identifier is valid" do
-        before do
-          patch :add_student, params: {
-            id:         organization.slug,
-            identifier: "new_entry"
-          }
-        end
-
-        it "redirects to rosters page" do
-          expect(response).to redirect_to(roster_url(organization))
-        end
-
-        it "sets success message" do
-          expect(flash[:success]).to be_present
-        end
-
-        it "creates the student on the roster" do
-          expect(roster.reload.roster_entries).to include(RosterEntry.find_by(identifier: "new_entry"))
-        end
-      end
-
-      context "when identifier is invalid" do
-        before do
-          patch :add_student, params: {
-            id:         organization.slug,
-            identifier: ""
-          }
-        end
-
-        it "redirects to rosters page" do
-          expect(response).to redirect_to(roster_url(organization))
-        end
-
-        it "sets error message" do
-          expect(flash[:error]).to be_present
-        end
-
-        it "does not create the student on the roster" do
-          expect do
-            patch :add_student, params: {
-              id:         organization.slug,
-              identifier: ""
-            }
-          end.to change(roster.reload.roster_entries, :count).by(0)
->>>>>>> e7974f7a
-        end
-      end
-
-      after do
-        GitHubClassroom.flipper[:student_identifier].disable
-      end
-    end
-
-    context "with flipper disabled" do
-      before do
-<<<<<<< HEAD
+        end
+      end
+
+      after do
+        GitHubClassroom.flipper[:student_identifier].disable
+      end
+    end
+
+    context "with flipper disabled" do
+      before do
         patch :delete_entry, params: {
           roster_entry_id: entry.id,
           id:              organization.slug
-=======
-        patch :add_student, params: {
-          id:         organization.slug,
-          identifier: "Hello"
->>>>>>> e7974f7a
         }
       end
 
