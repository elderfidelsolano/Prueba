--- conflicted
+++ resolved
@@ -72,95 +72,60 @@
         end
       end
 
-<<<<<<< HEAD
-      context 'with identifier_name' do
-        context 'with valid identifiers' do
+      context "with identifier_name" do
+        context "with valid identifiers" do
           before do
             post :create, params: {
               id: organization.slug,
               identifiers: "email1\r\nemail2",
-              identifier_name: 'emails'
+              identifier_name: "emails"
             }
 
             @roster = Roster.first
             @roster_entries = @roster.roster_entries
           end
 
-          it 'redirects to organization path' do
+          it "redirects to organization path" do
             expect(response).to redirect_to(organization_url(organization))
           end
 
-          it 'creates one roster with correct identifier_name' do
+          it "creates one roster with correct identifier_name" do
             expect(Roster.count).to eq(1)
-            expect(@roster.identifier_name).to eq('emails')
-          end
-
-          it 'creates two roster_entries' do
+            expect(@roster.identifier_name).to eq("emails")
+          end
+
+          it "creates two roster_entries" do
             expect(RosterEntry.count).to eq(2)
           end
 
-          it 'creates roster_entries with correct identifier' do
-            expect(@roster_entries[0].identifier).to eq('email1')
-            expect(@roster_entries[1].identifier).to eq('email2')
-          end
-
-          it 'sets flash[:success]' do
+          it "creates roster_entries with correct identifier" do
+            expect(@roster_entries[0].identifier).to eq("email1")
+            expect(@roster_entries[1].identifier).to eq("email2")
+          end
+
+          it "sets flash[:success]" do
             expect(flash[:success]).to be_present
           end
         end
 
-        context 'with an empty set of identifiers' do
+        context "with an empty set of identifiers" do
           before do
             post :create, params: {
               id: organization.slug,
               identifiers: "    \r\n ",
-              identifier_name: 'emails'
+              identifier_name: "emails"
             }
 
             @roster = Roster.first
           end
 
-          it 'does not create a roster' do
+          it "does not create a roster" do
             expect(@roster).to be_nil
           end
 
-          it 'renders :new' do
-            expect(response).to render_template('rosters/new')
-          end
-=======
-      context "with identifier_name" do
-        before do
-          post :create, params: {
-            id: organization.slug,
-            identifiers: "email1\r\nemail2",
-            identifier_name: "emails"
-          }
-
-          @roster = Roster.first
-          @roster_entries = @roster.roster_entries
-        end
-
-        it "redirects to organization path" do
-          expect(response).to redirect_to(organization_url(organization))
-        end
-
-        it "creates one roster with correct identifier_name" do
-          expect(Roster.count).to eq(1)
-          expect(@roster.identifier_name).to eq("emails")
-        end
-
-        it "creates two roster_entries" do
-          expect(RosterEntry.count).to eq(2)
-        end
-
-        it "creates roster_entries with correct identifier" do
-          expect(@roster_entries[0].identifier).to eq("email1")
-          expect(@roster_entries[1].identifier).to eq("email2")
-        end
-
-        it "sets flash[:success]" do
-          expect(flash[:success]).to be_present
->>>>>>> f78cf66b
+          it "renders :new" do
+            expect(response).to render_template("rosters/new")
+          end
         end
       end
 
