--- conflicted
+++ resolved
@@ -34,18 +34,11 @@
 
   describe '#github_login', :vcr do
     it 'gets the users GitHub login' do
-<<<<<<< HEAD
-      user.token = classroom_owner_github_token
-
-      expect(user.github_login).to eq(classroom_owner)
-      assert_requested :get, github_url('/user')
-=======
       user.token   = classroom_owner_github_token
       github_login = user.github_login
 
       assert_requested :get, github_url('/user')
       expect(github_login).to eq('tarebyte')
->>>>>>> a04d01de
     end
   end
 end