--- conflicted
+++ resolved
@@ -5,22 +5,13 @@
 describe GitHubClassroom::Scopes do
   subject { described_class }
 
-<<<<<<< HEAD
-  it 'has the correct scopes for a teacher' do
+  it "has the correct scopes for a teacher" do
     expect(subject::TEACHER)
       .to eql(%w[user:email repo:status repo_deployment public_repo delete_repo write:org read:org admin:org_hook])
   end
 
-  it 'has the correct scopes for a student accepting a group assignment' do
+  it "has the correct scopes for a student accepting a group assignment" do
     expect(subject::GROUP_ASSIGNMENT_STUDENT).to eql(%w[write:org read:org user:email])
-=======
-  it "has the correct scopes for a teacher" do
-    expect(subject::TEACHER).to eql(%w[user:email repo delete_repo admin:org admin:org_hook])
-  end
-
-  it "has the correct scopes for a student accepting a group assignment" do
-    expect(subject::GROUP_ASSIGNMENT_STUDENT).to eql(%w[admin:org user:email])
->>>>>>> f8c85c85
   end
 
   it "has the correct scopes for a student accepting an individual assignment" do
