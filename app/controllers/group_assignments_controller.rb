class GroupAssignmentsController < ApplicationController
  include OrganizationAuthorization
  include StarterCode

  before_action :set_group_assignment, except: [:new, :create]
  before_action :set_groupings,        except: [:show]

  before_action :authorize_grouping_access, only: [:create, :update]

  decorates_assigned :organization
  decorates_assigned :group_assignment

  def new
    @group_assignment = GroupAssignment.new
  end

  def create
    @group_assignment = build_group_assignment

    if @group_assignment.save
      flash[:success] = "\"#{@group_assignment.title}\" has been created!"
      redirect_to organization_group_assignment_path(@organization, @group_assignment)
    else
      render :new
    end
  end

  def show
    @group_assignment_repos = @group_assignment.group_assignment_repos.page(params[:page])
  end

  def edit
  end

  def update
    if @group_assignment.update_attributes(update_group_assignment_params)
      flash[:success] = "Assignment \"#{@group_assignment.title}\" updated"
      redirect_to organization_group_assignment_path(@organization, @group_assignment)
    else
      render :edit
    end
  end

  def destroy
    if @group_assignment.update_attributes(deleted_at: Time.zone.now)
      DestroyResourceJob.perform_later(@group_assignment)

      flash[:success] = "\"#{@group_assignment.title}\" is being deleted"
      redirect_to @organization
    else
      render :edit
    end
  end

  private

  def authorize_grouping_access
    grouping_id = new_group_assignment_params[:grouping_id]

    return unless grouping_id.present?
    return if @organization.groupings.find_by(id: grouping_id)

    raise NotAuthorized, 'You are not permitted to select this group of teams'
  end

  def build_group_assignment
    GroupAssignmentService.new(new_group_assignment_params, new_grouping_params).build_group_assignment
  end

  def new_group_assignment_params
    params
      .require(:group_assignment)
      .permit(:title, :public_repo, :grouping_id, :max_members)
      .merge(creator: current_user,
             organization: @organization,
             starter_code_repo_id: starter_code_repo_id_param)
  end

  def new_grouping_params
    params
      .require(:grouping)
      .permit(:title)
      .merge(organization: @organization)
  end

  def set_groupings
    @groupings = @organization.groupings.map { |group| [group.title, group.id] }
  end

  def set_group_assignment
    @group_assignment = @organization.group_assignments.find_by!(slug: params[:id])
  end

  def starter_code_repo_id_param
    if params[:repo_id].present?
      validate_starter_code_repository_id(params[:repo_id])
    else
      starter_code_repository_id(params[:repo_name])
    end
  end

  def update_group_assignment_params
    params
      .require(:group_assignment)
<<<<<<< HEAD
      .permit(:title, :public_repo, :max_members)
      .merge(starter_code_repo_id: starter_code_repository_id(params[:repo_name]))
=======
      .permit(:title, :public_repo)
      .merge(starter_code_repo_id: starter_code_repo_id_param)
>>>>>>> e9cdd20c
  end
end<|MERGE_RESOLUTION|>--- conflicted
+++ resolved
@@ -102,12 +102,7 @@
   def update_group_assignment_params
     params
       .require(:group_assignment)
-<<<<<<< HEAD
       .permit(:title, :public_repo, :max_members)
-      .merge(starter_code_repo_id: starter_code_repository_id(params[:repo_name]))
-=======
-      .permit(:title, :public_repo)
       .merge(starter_code_repo_id: starter_code_repo_id_param)
->>>>>>> e9cdd20c
   end
 end