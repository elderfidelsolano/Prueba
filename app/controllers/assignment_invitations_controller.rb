# frozen_string_literal: true

class AssignmentInvitationsController < ApplicationController
  include InvitationsControllerMethods
  include SetupRepo

<<<<<<< HEAD
  before_action :check_user_not_previous_acceptee, only: [:show]
  before_action :ensure_submission_repository_exists, only: %i[setup setup_progress success]
  before_action :check_authorized_repo_setup, only: %i[setup setup_progress]
=======
  before_action :check_user_not_previous_acceptee, :check_should_redirect_to_roster_page, only: [:show]
  before_action :ensure_submission_repository_exists, only: [:success]
>>>>>>> 418de229

  def accept
    create_submission do
      if current_submission.assignment.starter_code_repo_id
        redirect_to setup_assignment_invitation_path
      else
        redirect_to success_assignment_invitation_path
      end
    end
  end

  def setup; end

  def setup_progress
    perform_setup(current_submission, classroom_config) if configurable_submission?

    render json: setup_status(current_submission)
  end

  def show; end

  def success; end

  def join_roster
    entry = RosterEntry.find(params[:roster_entry_id])

    unless user_on_roster?
      entry.user = current_user
      entry.save
    end

    redirect_to assignment_invitation_url(current_invitation)
  rescue ActiveRecord::ActiveRecordError
    flash[:error] = "An error occured, please try again!"
  end

  private

  def ensure_submission_repository_exists
    return not_found unless current_submission
    return if current_submission
              .github_repository
              .present?(headers: GitHub::APIHeaders.no_cache_no_store)

    current_submission.destroy
    remove_instance_variable(:@current_submission)

    create_submission
  end

  def check_user_not_previous_acceptee
    return if current_submission.nil?
    redirect_to success_assignment_invitation_path
  end

  def check_authorized_repo_setup
    redirect_to success_assignment_invitation_path unless repo_setup_enabled?
  end

  def classroom_config
    starter_code_repo_id = current_submission.assignment.starter_code_repo_id
    client               = current_submission.creator.github_client

    starter_repo         = GitHubRepository.new(client, starter_code_repo_id)
    ClassroomConfig.new(starter_repo)
  end

  def configurable_submission?
    repo             = current_submission.github_repository
    import           = repo.import_progress[:status]
    classroom_branch = repo.branch_present?("github-classroom")
    import == "complete" && classroom_branch && current_submission.not_configured?
  end

  def create_submission
    result = current_invitation.redeem_for(current_user)

    if result.success?
      yield if block_given?
    else
      flash[:error] = result.error
      redirect_to assignment_invitation_path(current_invitation)
    end
  end

  def current_submission
    @current_submission ||= AssignmentRepo.find_by(assignment: current_assignment, user: current_user)
  end

  def current_invitation
    @current_invitation ||= AssignmentInvitation.find_by!(key: params[:id])
  end

  def required_scopes
    GitHubClassroom::Scopes::ASSIGNMENT_STUDENT
  end
end<|MERGE_RESOLUTION|>--- conflicted
+++ resolved
@@ -4,14 +4,9 @@
   include InvitationsControllerMethods
   include SetupRepo
 
-<<<<<<< HEAD
-  before_action :check_user_not_previous_acceptee, only: [:show]
+  before_action :check_user_not_previous_acceptee, :check_should_redirect_to_roster_page, only: [:show]
   before_action :ensure_submission_repository_exists, only: %i[setup setup_progress success]
-  before_action :check_authorized_repo_setup, only: %i[setup setup_progress]
-=======
-  before_action :check_user_not_previous_acceptee, :check_should_redirect_to_roster_page, only: [:show]
-  before_action :ensure_submission_repository_exists, only: [:success]
->>>>>>> 418de229
+  before_action :ensure_authorized_repo_setup, only: %i[setup setup_progress]
 
   def accept
     create_submission do
@@ -67,7 +62,7 @@
     redirect_to success_assignment_invitation_path
   end
 
-  def check_authorized_repo_setup
+  def ensure_authorized_repo_setup
     redirect_to success_assignment_invitation_path unless repo_setup_enabled?
   end
 
