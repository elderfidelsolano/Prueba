<%= render 'organizations/organization_banner' %>

<div class="site-content">
  <div class="site-content-cap d-flex flex-justify-between">
      <div class="pr-2">
        <div class="d-table col-12">
          <div class="col-1 d-table-cell v-align-middle">
            <span class="assignment-icon assignment-icon-individual left">
              <%= octicon 'person', height: 22 %>
            </span>
          </div>

<<<<<<< HEAD
          <div class="col-11 d-table-cell v-align-middle">
            <h2 class="site-content-heading">
              <%= @assignment.title %>
            </h2>
            <p class="assignment-type text-gray">Individual assignment</p>
          </div>
        </div>
=======
        <h2 class="site-content-heading">
          <%= @assignment.title %>
        </h2>

        <p class="assignment-type text-muted">Individual assigment
          <% if @assignment.deadline %>
            <% if @assignment.deadline.passed? %>
              - Deadline Passed
            <% else %>
              <%= "- Deadline in #{distance_of_time_in_words(Time.zone.now, @assignment.deadline.deadline_at)}" %>
            <% end %>
          <% end %>
        </p>
>>>>>>> fdf3eca1
      </div>

      <div class="text-right pl-2 settings">
        <%= link_to edit_organization_assignment_path(@organization, @assignment), class: 'btn right' do %>
          <%= octicon 'gear' %>
          Assignment settings
        <% end %>
      </div>
  </div>

  <div class="site-content-body">
    <div class="invitation-content">
      <%= render @assignment.assignment_invitation %>
    </div>

    <% if @assignment_repos.present? %>
      <div class="assignment-repo-list">
        <% @assignment_repos.each do |assignment_repo| %>
          <%= render partial: 'assignment_repos/assignment_repo', locals: { url: organization_assignment_assignment_repo_path(@organization, @assignment, assignment_repo) } %>
        <% end %>
      </div>

      <%= render partial: 'shared/pagination', locals: { collection: @assignment_repos } %>
    <% else %>
      <div class="blankslate">
        <h3>"<%= @assignment.title %>" does not have any repositories.</h3>
        <p>Share the invitation link with your students to get started.</p>
      </div>
    <% end %>
  </div>
</div><|MERGE_RESOLUTION|>--- conflicted
+++ resolved
@@ -10,29 +10,21 @@
             </span>
           </div>
 
-<<<<<<< HEAD
           <div class="col-11 d-table-cell v-align-middle">
             <h2 class="site-content-heading">
               <%= @assignment.title %>
             </h2>
-            <p class="assignment-type text-gray">Individual assignment</p>
+            <p class="assignment-type text-gray">Individual assigment
+              <% if @assignment.deadline %>
+                <% if @assignment.deadline.passed? %>
+                  - Deadline Passed
+                <% else %>
+                  <%= "- Deadline in #{distance_of_time_in_words(Time.zone.now, @assignment.deadline.deadline_at)}" %>
+                <% end %>
+              <% end %>
+            </p>
           </div>
         </div>
-=======
-        <h2 class="site-content-heading">
-          <%= @assignment.title %>
-        </h2>
-
-        <p class="assignment-type text-muted">Individual assigment
-          <% if @assignment.deadline %>
-            <% if @assignment.deadline.passed? %>
-              - Deadline Passed
-            <% else %>
-              <%= "- Deadline in #{distance_of_time_in_words(Time.zone.now, @assignment.deadline.deadline_at)}" %>
-            <% end %>
-          <% end %>
-        </p>
->>>>>>> fdf3eca1
       </div>
 
       <div class="text-right pl-2 settings">
