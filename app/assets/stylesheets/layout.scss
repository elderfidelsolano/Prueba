* {
  box-sizing: border-box;
}

body {
  font: 13px/1.4 Helvetica, arial, freesans, clean, sans-serif, "Segoe UI Emoji", "Segoe UI Symbol";
  background-color: #f3f4f6;

  &.site {
    display: flex;
    min-height: 100vh;
    flex-direction: column;
  }
}

a {
  &:hover {
    text-decoration: none;
  }

  &.disabled {
    pointer-events: none;
    cursor: default;
  }
}

a,
span {
  &.submission-icon-container {
    text-decoration: none;

    .success {
      fill: #28a745;
    }

    .failed {
      fill: #d73a49;
    }

    .neutral {
      fill: #6a737d;
    }
  }
}

.submission-icon-container {
  text-decoration: none;
  cursor: pointer;

  .success {
    fill: $green;
  }

  .failed {
    fill: $red;
  }
}

main {
  flex: 1;
}

.octicon {
  display: inline-block;
  vertical-align: middle;
  fill: currentColor;
}

.site-header {
  padding-top: 1rem;
  padding-bottom: 1rem;
  color: #ccc;
  background-color: #2f3232;
}

.site-logo {
  width: 188px;
  height: 20px;
  margin-top: 0.3rem;

  @media screen and (max-width: 40em) {
    display: block;
    float: none;
    margin-right: auto;
    margin-bottom: 1rem;
    margin-left: auto;
  }
}

.site-nav {
  float: right;
  margin-top: 0.1rem;
  font-size: 0.9rem;

  ul {
    display: inline-block;
    list-style-type: none;

    li {
      display: block;
      float: left;
      margin-left: 2rem;

      @media screen and (max-width: 40em) {
        margin-left: 0;
      }

      .octicon {
        font-size: 18px;
      }
    }
  }

  a {
    display: block;
    height: 28px;
    padding-top: 4px;
    padding-bottom: 4px;
    color: rgba(255, 255, 255, 0.5);

    @media screen and (max-width: 40em) {
      margin-right: 1rem;
      margin-left: 1rem;
    }
  }

  a:hover {
    color: rgba(255, 255, 255, 1);
  }

  @media screen and (max-width: 40em) {
    width: 100%;
    padding-top: 1rem;
    margin-bottom: 0.8rem;
    text-align: center;
    border-top: 0.075rem solid rgba(255, 255, 255, 0.25);
  }
}

.organization-banner {
  padding-top: 1rem;
  padding-bottom: 1rem;
  color: #fff;
  background-color: #5fb27b;

  .btn {
    float: right;
    margin-top: 1.7rem;
  }

  @media screen and (max-width: 40em) {
    padding-right: 1rem;
    padding-left: 1rem;

    .btn {
      display: none;
    }
  }
}

.organization-name {
  margin-bottom: 0;
  font-size: 2.2rem;
  font-weight: normal;
  text-shadow: 0 2px 0 rgba(0, 0, 0, 0.15);

  a {
    color: inherit;
  }

  @media screen and (max-width: 40em) {
    font-size: 1.5rem;
  }
}

.organization-login {
  display: inline-block;
  margin-top: 0.2rem;
  font-size: 1rem;
  text-shadow: 0 2px 0 rgba(0, 0, 0, 0.15);
  opacity: 0.8;

  a {
    color: inherit;
  }
}

.site-content,
.menu {
  margin-top: 1rem;
}

.site-content-cap {
  padding: 1.5rem 2rem;
  background-color: #fbfbfb;
  border: solid 1px #e3e3e3;
  border-top-left-radius: 3px;
  border-top-right-radius: 3px;

  .btn {
    margin-top: -5px;
  }

  @media screen and (max-width: 40em) {
    padding: 1.5rem 1rem;
  }
}

.site-content-body {
  padding: 2rem;
  background-color: #fff;
  border: solid 1px #e3e3e3;
  border-top: 0;
  border-bottom-right-radius: 3px;
  border-bottom-left-radius: 3px;

  &.tabnav-body {
    padding-top: 1rem;
    padding-right: 1rem;
    padding-left: 1rem;
  }

  @media (max-width: 43em) {
    padding: 1rem;
  }
}

.site-content-heading {
  padding-top: 0.3rem;
  margin-top: 0;
  margin-bottom: 0;
  font-size: 20px;
  font-weight: normal;
  color: #5d666f;
}

.assignment-option-name {
  margin-bottom: 0;
  font-size: 20px;
  font-weight: normal;
}

.assignment-option-description {
  margin-top: 0.5rem;
  margin-bottom: 1rem;
  color: #777;
}

.assignment-icon,
.group-assignment-icon {
  display: inline-block;
  width: 45px;
  height: 45px;
  margin-right: 0.7rem;
  text-align: center;
  border-radius: 50%;

  .octicon {
    height: 45px;
    font-size: 22px;
    line-height: 45px;
  }
}

.assignment-icon-individual {
  color: #555;
  background-color: rgba(216, 216, 216, 0.3);
}

.assignment-icon-group {
  color: #f3f3f3;
  background-color: #555;
}

.assignment-list-items {
  .assignment-list-item:not(:first-child) {
    padding-top: 1rem;
    margin-top: 1rem;
    border-top: 1px solid #e3e3e3;

    @media screen and (max-width: 40em) {
      padding-top: 1rem;
      margin-top: 0.5rem;
    }
  }

  .assignment-list-item:not(:last-child) {
    margin-bottom: 1rem;
  }
}

.assignment-name-link {
  padding-top: 0.4rem;
  margin-top: 0;
  margin-bottom: 0;
}

.assignment-type {
  margin-top: 0;
  margin-bottom: 0;

  @media screen and (max-width: 40em) {
    display: inline-block;
    max-width: 125px;
    overflow: hidden;
    text-overflow: ellipsis;
    white-space: nowrap;
    vertical-align: top;
  }
}

.assignment-invite-link {
  float: right;
}

.table-minimal {
  td {
    padding-right: 1rem;
    padding-left: 1rem;
  }

  td:first-child {
    padding-left: 0;
  }
}

hr {
  border-bottom: 1px solid #e3e3e3;
}

.dangerzone-container {
  padding-bottom: 13px;
  border: 1px solid #e3e3e3;
  border-radius: 3px;
}

.invitation-content {
  padding-bottom: 2rem;
  border-bottom: 1px solid #e3e3e3;

  @media screen and (max-width: 40em) {
    padding-bottom: 1rem;
    margin-bottom: 1rem;
  }
}

.assignment-repo-github-url {
  h3 {
    margin-top: 0;
    margin-bottom: 0;
  }
}

.user-list {
  margin-top: 2px;
}

.assignment-repo-list {
  .assignment-repo-list-item:not(:first-child) {
    border-top: 1px solid #e3e3e3;
  }
}

.assignment-repo-list-item {
  padding-top: 1.5rem;
  padding-bottom: 1.5rem;
  font-size: 14px;

  &:last-child {
    padding-bottom: 0;
  }

  .octicon-alert {
    display: none;
  }

  &.disabled {
    a {
      color: $gray;
    }

    .avatar {
      filter: grayscale(1);
    }
  }

  &.is-error {
    background-color: rgba($red, 0.9);
    border-radius: 3px;

    &.assignment-repo-list-item {
      .octicon-alert {
        display: unset;
        fill: #fff;
      }

      .spinner {
        display: none;
      }
    }
  }

  .avatar {
    margin-right: 10px;

    @media screen and (max-width: 40em) {
      margin-right: 0;
    }
  }

  .css-truncate-target {
    max-width: 20rem;

    @media screen and (max-width: 40em) {
      max-width: 10rem;
    }
  }

  .team-name {
    display: block;
    color: $gray-dark;

    &:hover {
      color: $blue;
    }
  }

  ul {
    list-style-type: none;

    li {
      display: inline-block;

      @media screen and (max-width: 40em) {
        margin-left: 0;
      }
    }
  }
}

.avatar-large {
  margin-right: 10px;
}

.assignment-repo-button {
  margin-left: 80px;

  @media screen and (max-width: 40em) {
    margin-left: 15px;
  }
}

.organization-list-items {
  .organization-list-item:not(:first-child) {
    padding-top: 2rem;
    margin-top: 2rem;
    border-top: 1px solid #e3e3e3;

    @media screen and (max-width: 40em) {
      padding-top: 1rem;
      margin-top: 1rem;
    }
  }
}

.organization-list-item {
  font-size: 16px;

  .avatar {
    margin-right: 10px;
  }

  .organization-title {
    display: block;
    padding-top: 0.4em;

    &:hover {
      color: $blue;
    }
  }

  .organization-stats {
    padding-top: 0.5em;
    font-size: 14px;
    font-weight: bold;
    vertical-align: inherit;

    .organization-stat-item {
      margin-right: 0.6em;

      .octicon {
        margin-right: 4px;
        font-size: 16px;
      }
    }

    @media screen and (max-width: 40em) {
      display: none;
    }
  }
}

.site-footer {
  margin-top: 2em;
  margin-bottom: 2em;
  color: #777;
}

.made-with-heart {
  margin-bottom: 0.3em;
  font-size: 15px;

  a {
    position: relative;
    color: #777;
    text-decoration: none;
    transition: 0.2s color ease-in 0;

    &:hover { color: #333; }
  }
}

.desktop-invitation-content,
.settings,
.student-information,
.clipboard-form,
.classroom-user-name {
  @media screen and (max-width: 40em) {
    display: none;
  }
}

.mobile-invitation-content {
  display: none;

  @media screen and (max-width: 40em) {
    display: block;
  }
}

.blankslate.spacious {
  @media screen and (max-width: 40em) {
    padding: 1rem 0;
  }
}

.signin-section {
  padding: 6.154em 20px 4.103em;
  margin-bottom: 1.5em;
  color: #fff;
  background-color: #5fb27b;

  .container {
    display: flex;
    flex-direction: column;
    align-items: center;
  }

  .heading {
    margin-top: 0;
    margin-bottom: 0;
    font-size: 48px;
    font-weight: normal;

    @media screen and (max-width: 40em) {
      font-size: 8vw;
    }
  }

  .subheading {
    margin-top: 0.5em;
    font-size: 21px;

    @media screen and (max-width: 32em) {
      margin-bottom: 2em;
      font-size: 4vw;
    }
  }

  a {
    overflow: hidden;
    font-weight: normal;
    text-overflow: ellipsis;
    white-space: nowrap;

    &.open-video {
      padding: 7.5px 15px;
      margin-bottom: 35px;
      font-size: 0.9rem;
      color: #5fb27b;
      cursor: pointer;
      background-color: #f4f5f5;
      border-radius: 50px;

      img {
        height: 24px;
        margin-right: 8px;
        vertical-align: middle;
      }

      &:hover {
        color: #5fb27b;
        background-color: darken(#f4f5f5, 5%);
      }

      &:active,
      &.selected {
        background-color: darken(#dfdddd, 5%);
      }

      &.selected:hover {
        background-color: darken(#dfdddd, 10%);
      }

      @media screen and (max-width: 40em) {
        margin-bottom: 20px;
      }
    }
  }

  .octicon {
    font-size: 38px;
  }

  ul {
    margin-bottom: 15px;
    list-style-type: none;

    li {
      display: inline-block;
      margin-left: 2rem;
      opacity: 0.4;

      @media screen and (max-width: 40em) {
        display: none;
      }
    }
  }
}

.information-section {
  h2 {
    font-size: 21px;
    font-weight: normal;
  }

  p {
    padding-right: 0.5rem;
    font-size: 16px;
  }

  .octicon {
    margin-right: 5px;
    font-size: 21px;
  }

  .column {
    padding: 0 20px;
  }
}

.organization-select-target {
  float: left;
  padding: 10px;
  margin: 0 10px 20px;
  font-weight: bold;
  text-align: center;
  background-color: #f2f2f2;
  background-image: none;
  border: 0;
  border-radius: 3px;

  &:hover,
  &:active,
  &.selected {
    color: #fff;
    background-color: $blue;
    background-image: none;
    border-color: $blue;
  }

  &.disabled {
    color: #999;
    cursor: not-allowed;

    .organization-select-avatar {
      opacity: 0.3;
    }
  }

  .css-truncate-target {
    max-width: 90px;
  }
}

.organization-select-avatar {
  display: block;
  margin-bottom: 9px;
}

.search-results {
  margin-top: 2em;
}

.classroom-resources {
  margin-bottom: 4em;
  border-top: solid 1px #e3e3e3;

  .classroom-resource-item:not(:last-child) {
    padding-bottom: 1em;
  }
}

.classroom-resource-item {
  margin-top: 1rem;
  font-size: 14px;

  &.disabled {
    a {
      color: $gray;
    }

    .avatar {
      filter: grayscale(1);
    }
  }

  .avatar {
    margin-right: 10px;
  }

  .octicon-search {
    opacity: 0.3;
  }

  .css-truncate-target {
    max-width: 45rem;
  }

  .search-result-title {
    display: block;
    padding-top: 4px;
    color: $gray-dark;

    &:hover {
      color: $blue;
    }
  }
}


.team-grid {

  .team-left {
    float: left;
    padding-right: 5px;
  }

  .team-right {
    float: left;
    padding-left: 5px;
  }

  .team {
    padding-right: 10px;
  }
}

.team-description {
  font-size: 13px;
  font-style: normal;
  font-weight: normal;
  line-height: 0;
  color: #777;
}

.team-members {
  padding: 5px 0 0;

  .team-member:not(:first-child) {
    margin-top: 10px;
  }
}

.member-list {
  min-height: 35px;

  .member {
    display: inline-block;
    width: 30px;
    height: 30px;
    margin: 0 5px 5px 0;

    .avatar {
      vertical-align: baseline;
    }
  }

  .member-draggable a {
    cursor: grab;
  }

  .no-scroll {
    height: 100%;
    overflow: hidden;
  }

  .student-avatar {
    float: left;
    margin-right: 10px;
  }
}

.student-information {
  margin-left: 50px;
}

.student-login {
  display: block;
  padding-top: 4px;
  margin: 0;
  font-size: 14px;
  font-weight: bold;
  line-height: 20px;
  color: $gray-dark;

  &:hover {
    color: $blue;
  }
}

.student-description {
  margin: 0;
  font-size: 14px;
  line-height: 20px;
  color: #767676;
}

.student-handle {
  float: left;
  width: 24px;
  height: 40px;

  svg {
    height: 40px;
  }
}

.label {
  display: inline-block;
  padding: 3px 4px;
  font-size: 11px;
  font-weight: bold;
  line-height: 1;
  color: #666;
  background-color: #eee;
  border-radius: 2px;
  box-shadow: inset 0 -1px 0 rgba(0, 0, 0, 0.12);
}

.flash.flash-error p:first-of-type {
  margin-top: 0;
}

.repo-detail-item {
  margin-right: 15px;
  text-decoration: none;

  &:not(:hover) {
    color: #000;
  }
}

.assignment-properties {
  margin-top: 5px;
}

.form.short-field {
  width: 500px;
}

.tabnav-body .assignment-list-items {
  padding-right: 1rem;
  padding-left: 1rem;
}

.tabnav-link {
  cursor: pointer;
}

.hidden-tab {
  display: none;
}

.right-button {
  margin-left: auto;
}

.fixed-height-row {
  height: 56px;
}

.remodal-user {
  padding-left: 0;
  margin-bottom: 8px;
  color: $blue;
  cursor: pointer;
  background-color: transparent;
  border: 0;


  &:focus {
    outline: none;
  }

  &:last-child {
    margin-bottom: 0;
  }
}

.remodal-user-list {
  max-height: 200px;
  overflow: scroll;
}

<<<<<<< HEAD
.assignment-container {
  padding-top: 2rem;
=======
div.site-content-body.tabnav-body.join-box {
  padding-right: 0;
  padding-bottom: 1rem;
}

.remove-roster-entry-button {
  margin-left: 10px;
  fill: #d73a49;
}

.clickable {
  cursor: pointer;
>>>>>>> 418de229
}<|MERGE_RESOLUTION|>--- conflicted
+++ resolved
@@ -923,10 +923,10 @@
   overflow: scroll;
 }
 
-<<<<<<< HEAD
 .assignment-container {
   padding-top: 2rem;
-=======
+}
+
 div.site-content-body.tabnav-body.join-box {
   padding-right: 0;
   padding-bottom: 1rem;
@@ -939,5 +939,4 @@
 
 .clickable {
   cursor: pointer;
->>>>>>> 418de229
 }