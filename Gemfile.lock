--- conflicted
+++ resolved
@@ -48,7 +48,7 @@
     addressable (2.4.0)
     airbrake (5.3.0)
       airbrake-ruby (~> 1.3)
-    airbrake-ruby (1.3.1)
+    airbrake-ruby (1.3.2)
     arel (6.0.3)
     ast (2.2.0)
     atomic (1.1.99)
@@ -185,12 +185,8 @@
     multi_json (1.12.1)
     multi_xml (0.5.5)
     multipart-post (2.0.0)
-<<<<<<< HEAD
     nenv (0.3.0)
-    newrelic_rpm (3.15.1.316)
-=======
     newrelic_rpm (3.15.2.317)
->>>>>>> 9d777a76
     nokogiri (1.6.7.2)
       mini_portile2 (~> 2.0.0.rc2)
     notiffany (0.1.0)
@@ -297,16 +293,11 @@
       rake (>= 0.8.7)
       thor (>= 0.18.1, < 2.0)
     rainbow (2.1.0)
-<<<<<<< HEAD
-    rake (10.5.0)
+    rake (11.1.2)
     rb-fsevent (0.9.7)
     rb-inotify (0.9.7)
       ffi (>= 0.5.0)
-    redis (3.2.2)
-=======
-    rake (11.1.2)
     redis (3.3.0)
->>>>>>> 9d777a76
     redis-namespace (1.5.2)
       redis (~> 3.0, >= 3.0.4)
     request_store (1.3.1)
@@ -337,12 +328,8 @@
       rainbow (>= 1.99.1, < 3.0)
       ruby-progressbar (~> 1.7)
       unicode-display_width (~> 1.0, >= 1.0.1)
-<<<<<<< HEAD
-    ruby-progressbar (1.7.5)
+    ruby-progressbar (1.8.1)
     ruby_dep (1.3.1)
-=======
-    ruby-progressbar (1.8.1)
->>>>>>> 9d777a76
     safe_yaml (1.0.4)
     sass (3.4.22)
     sass-rails (5.0.4)
@@ -357,12 +344,8 @@
     scss_lint (0.48.0)
       rake (>= 0.9, < 12)
       sass (~> 3.4.15)
-<<<<<<< HEAD
     shellany (0.0.1)
-    sidekiq (4.1.1)
-=======
     sidekiq (4.1.2)
->>>>>>> 9d777a76
       concurrent-ruby (~> 1.0)
       connection_pool (~> 2.2, >= 2.2.0)
       redis (~> 3.2, >= 3.2.1)
@@ -474,4 +457,4 @@
    ruby 2.3.1p112
 
 BUNDLED WITH
-   1.12.4+   1.12.5