# frozen_string_literal: true

source 'https://rubygems.org'

git_source(:github) do |repo_name|
  repo_name = "#{repo_name}/#{repo_name}" unless repo_name.include?('/')
  "https://github.com/#{repo_name}.git"
end

<<<<<<< HEAD
ruby File.read(File.expand_path('../.ruby-version', __FILE__)).chomp
gem 'rails', '~> 5.1', '>= 5.1.1'
=======
ruby '2.4.1'
gem 'rails', '~> 5.1', '>= 5.1.2'
>>>>>>> 621f5a95

gem 'autoprefixer-rails'

gem 'chewy', '~> 0.9.0'
gem 'connection_pool'

gem 'dalli'

gem 'faraday-http-cache'
gem 'flipper'
gem 'flipper-redis'
gem 'flipper-ui'

gem 'geo_pattern'

gem 'jbuilder'
gem 'jquery-datetimepicker-rails'
gem 'jquery-turbolinks'

gem 'kaminari'

gem 'local_time'

gem 'octicons_helper', '~> 2.1'
gem 'octokit'
gem 'omniauth'
gem 'omniauth-github'

gem 'peek', '~> 1.0', '>= 1.0.1'
gem 'peek-dalli', github: 'peek/peek-dalli', ref: '0a68e1fc73095a421dc2cae3d23937bb1cbb027c'
gem 'peek-gc'
gem 'peek-git'
gem 'peek-performance_bar'
gem 'peek-pg',      github: 'mkcode/peek-pg',      ref: '9bbe212ed1b6b4a4ad56ded1ef4cf9179cdac0cd'
gem 'peek-sidekiq', github: 'Soliah/peek-sidekiq', ref: '261c857578ae6dc189506a35194785a4db51e54c'
gem 'pg'
gem 'pry-byebug'
gem 'pry-rails'
gem 'puma', '~> 3.9', '>= 3.9.1'

gem 'rack-canonical-host'
gem 'rack-timeout', require: false
gem 'rails-i18n', '~> 5.0', '>= 5.0.1'
gem 'redis-namespace'
gem 'ruby-progressbar', '~> 1.8', '>= 1.8.1', require: false

gem 'sass-rails', '~> 5.0', '>= 5.0.6'
gem 'sidekiq',    '~> 5.0'
gem 'sprockets'

gem 'turbolinks', github: 'turbolinks/turbolinks-classic', ref: '37a7c296232d20a61bd1946f600da7f2009189db'
gem 'typhoeus', '~> 1.1', '>= 1.1.2'

gem 'uglifier', '>= 1.3.0'

group :development do
  gem 'foreman'
  gem 'web-console'
end

group :development, :test do
  gem 'awesome_print', require: 'ap'
  gem 'bullet'
  gem 'dotenv-rails'
  gem 'guard-rspec', require: false
  gem 'rails-controller-testing'
  gem 'rspec-rails'
  gem 'rubocop', require: false
  gem 'scss_lint', require: false
  gem 'spring'
  gem 'spring-watcher-listen', '~> 2.0', '>= 2.0.1'
  gem 'terminal-notifier-guard'
  gem 'timecop', require: false
end

group :production do
  gem 'airbrake'
  gem 'lograge', '~> 0.5.1'
  gem 'newrelic_rpm'
  gem 'pinglish'
  gem 'puma_worker_killer'
  gem 'rack-tracker'
end

group :test do
  gem 'database_cleaner'
  gem 'factory_girl_rails'
  gem 'faker'
  gem 'simplecov', require: false
  gem 'vcr'
  gem 'webmock'
end<|MERGE_RESOLUTION|>--- conflicted
+++ resolved
@@ -7,13 +7,8 @@
   "https://github.com/#{repo_name}.git"
 end
 
-<<<<<<< HEAD
 ruby File.read(File.expand_path('../.ruby-version', __FILE__)).chomp
-gem 'rails', '~> 5.1', '>= 5.1.1'
-=======
-ruby '2.4.1'
 gem 'rails', '~> 5.1', '>= 5.1.2'
->>>>>>> 621f5a95
 
 gem 'autoprefixer-rails'
 
